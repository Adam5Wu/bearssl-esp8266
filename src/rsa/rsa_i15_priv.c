--- conflicted
+++ resolved
@@ -37,14 +37,9 @@
 	size_t plen, qlen;
 	size_t fwlen;
 	uint16_t p0i, q0i;
-<<<<<<< HEAD
-	size_t xlen;
+	size_t xlen, u;
 //	uint16_t tmp[1 + TLEN];
 	STACK_PROXY_ALLOC(uint16_t, tmp, 1 + TLEN);
-=======
-	size_t xlen, u;
-	uint16_t tmp[1 + TLEN];
->>>>>>> d592e999
 	long z;
 	uint16_t *mp, *mq, *s1, *s2, *t1, *t2, *t3;
 	uint32_t r;
